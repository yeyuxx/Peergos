package peergos.user.fs;

import peergos.crypto.*;
import peergos.crypto.symmetric.*;
import peergos.user.*;

import java.io.*;
import java.time.*;
import java.util.*;
import java.util.function.*;
import java.util.stream.*;

public class FileTreeNode {

    RetrievedFilePointer pointer;
    Set<FileTreeNode> children = new HashSet<>();
    Map<String, FileTreeNode> childrenByName = new HashMap<>();
    String ownername;
    Set<String> readers;
    Set<String> writers;
    UserPublicKey entryWriterKey;

    public FileTreeNode(RetrievedFilePointer pointer, String ownername, Set<String> readers, Set<String> writers, UserPublicKey entryWriterKey) {
        this.pointer = pointer == null ? null : pointer.withWriter(entryWriterKey);
        this.ownername = ownername;
        this.readers = readers;
        this.writers = writers;
        this.entryWriterKey = entryWriterKey;
    }

    public boolean equals(Object other) {
        if (other == null)
            return false;
        if (!(other instanceof FileTreeNode))
            return false;
        return pointer.equals(((FileTreeNode)other).getPointer());
    }

    public boolean hasChildByName(String name) {
        return childrenByName.containsKey(name);
    }

    public RetrievedFilePointer getPointer() {
        return pointer;
    }

    public void addChild(FileTreeNode child) throws IOException {
        String name = child.getFileProperties().name;
        if (childrenByName.containsKey(name)) {
            if (pointer != null) {
                throw new IllegalStateException("Child already exists with name: "+name);
            } else
                return;
        }
        children.add(child);
        childrenByName.put(name, child);
    }

    public Optional<FileTreeNode> getDescendentByPath(String path, UserContext context) throws IOException {

        if (path.length() == 0)
            return Optional.of(this);

        if (path.equals("/"))
            if (isDirectory())
                return Optional.of(this);
            else
                return Optional.empty();

        if (path.startsWith("/"))
            path = path.substring(1);
        int slash = path.indexOf("/");
        String prefix = slash > 0 ? path.substring(0, slash) : path;
        String suffix = slash > 0 ? path.substring(slash + 1) : "";
        Set<FileTreeNode> children = getChildren(context);
        for (FileTreeNode child: children)
            if (child.getFileProperties().name.equals(prefix)) {
                return child.getDescendentByPath(suffix, context);
            }
        return Optional.empty();
    }

    public boolean removeChild(FileTreeNode child, UserContext context) throws IOException {
        String name = child.getFileProperties().name;
        children.remove(childrenByName.remove(name));
        return ((DirAccess)pointer.fileAccess).removeChild(child.getPointer(), pointer.filePointer, context);
    }

    public boolean addLinkTo(FileTreeNode file, UserContext context) throws IOException {
        if (!this.isDirectory())
            return false;
        if (!this.isWritable())
            return false;
        String name = file.getFileProperties().name;
        if (childrenByName.containsKey(name)) {
            System.out.println("Child already exists with name: "+name);
            return false;
        }
        Location loc = file.getLocation();
        if (file.isDirectory()) {
            ((DirAccess)pointer.fileAccess).addSubdir(loc, this.getKey(), file.getKey());
        } else {
            ((DirAccess)pointer.fileAccess).addFile(loc, this.getKey(), file.getKey());
        }
        this.addChild(file);
        return ((DirAccess)pointer.fileAccess).commit(pointer.filePointer.owner, (User)entryWriterKey, pointer.filePointer.mapKey, context);
    }

    public String toLink() {
        return pointer.filePointer.toLink();
    }

    public boolean isWritable() {
        return entryWriterKey instanceof User;
    }

    public SymmetricKey getKey() {
        return pointer.filePointer.baseKey;
    }

    public Location getLocation() {
        return new Location(pointer.filePointer.owner, pointer.filePointer.writer, pointer.filePointer.mapKey);
    }

    public Set<Location> getChildrenLocations() {
        if (!this.isDirectory())
            return Collections.emptySet();
        return ((DirAccess)pointer.fileAccess).getChildrenLocations(pointer.filePointer.baseKey);
    }

    public void clear() {
        children.clear();
        childrenByName.clear();
    }

    public Optional<FileTreeNode> retrieveParent(UserContext context) throws IOException {
        if (pointer == null)
            return Optional.empty();
        SymmetricKey parentKey = getParentKey();
        RetrievedFilePointer parentRFP = pointer.fileAccess.getParent(parentKey, context);
        if (parentRFP == null)
            return Optional.of(context.getTreeRoot());
        return Optional.of(new FileTreeNode(parentRFP, ownername, Collections.EMPTY_SET, Collections.EMPTY_SET, entryWriterKey));
    }

    public SymmetricKey getParentKey() {
        SymmetricKey parentKey = pointer.filePointer.baseKey;
        if (this.isDirectory())
            try {
                parentKey = pointer.fileAccess.getParentKey(parentKey);
            } catch (Exception e) {
                // if we don't have read access to this folder, then we must just have the parent key already
            }
        return parentKey;
    }

    public Set<FileTreeNode> getChildren(UserContext context) {
        if (this == context.getTreeRoot())
            return new HashSet<>(children);
        try {
            Set<RetrievedFilePointer> childrenRFPs = retrieveChildren(context);
            Set<FileTreeNode> newChildren = childrenRFPs.stream().map(x -> new FileTreeNode(x, ownername, readers, writers, entryWriterKey)).collect(Collectors.toSet());
            clear();
            newChildren.forEach(c -> {
                try {
                    addChild(c);
                } catch (IOException e) {
                    e.printStackTrace();
                }
            });
            return new HashSet<>(children);
        } catch (Exception e) {
            e.printStackTrace();
            // directories we don't have read access to have children populated during tree creation
            return new HashSet<>(children);
        }
    }

    private Set<RetrievedFilePointer> retrieveChildren(UserContext context) throws IOException {
        ReadableFilePointer filePointer = pointer.filePointer;
        FileAccess fileAccess = pointer.fileAccess;
        SymmetricKey rootDirKey = filePointer.baseKey;
        boolean canGetChildren = true;
        try {
            fileAccess.getMetaKey(rootDirKey);
            canGetChildren = false;
        } catch (Exception e) {}
        if (canGetChildren)
            return ((DirAccess)fileAccess).getChildren(context, rootDirKey);
        throw new IllegalStateException("No credentials to retrieve children!");
    }

    public String getOwner() {
        return ownername;
    }

    public boolean isDirectory() {
        boolean isNull = pointer == null;
        return isNull || pointer.fileAccess.isDirectory();
    }

    public boolean uploadFile(String filename, File f, UserContext context, Consumer<Long> monitor) throws IOException {
        return uploadFile(filename, new ResetableFileInputStream(f), f.length(), context,  monitor);
    }

    public boolean uploadFile(String filename, InputStream fileData, long length, UserContext context, Consumer<Long> monitor) throws IOException {
        return uploadFile(filename, fileData, 0, length, context, monitor);
    }

    public boolean uploadFile(String filename, InputStream fileData, long offset, long length, UserContext context, Consumer<Long> monitor) throws IOException {
        if (!isLegalName(filename))
            return false;
        if (childrenByName.containsKey(filename)) {
            //TODO move to API which allows modifying a section of a file
            System.out.println("Overwriting child with name: "+filename);
            removeChild(childrenByName.get(filename), context);
        }
        SymmetricKey fileKey = SymmetricKey.random();
        SymmetricKey rootRKey = pointer.filePointer.baseKey;
        UserPublicKey owner = pointer.filePointer.owner;
        byte[] dirMapKey = pointer.filePointer.mapKey;
        UserPublicKey writer = pointer.filePointer.writer;
        DirAccess dirAccess = (DirAccess) pointer.fileAccess;
        Location parentLocation = new Location(owner, writer, dirMapKey);
        SymmetricKey dirParentKey = dirAccess.getParentKey(rootRKey);

        byte[] thumbData = generateThumbnail(fileData, filename);
        FileProperties fileProps = new FileProperties(filename, length, LocalDateTime.now(), false, Optional.of(thumbData));
        FileUploader chunks = new FileUploader(filename, fileData, offset, length, fileKey, parentLocation, dirParentKey, monitor, fileProps,
                EncryptedChunk.ERASURE_ORIGINAL, EncryptedChunk.ERASURE_ALLOWED_FAILURES);
        Location fileLocation = chunks.upload(context, owner, (User)entryWriterKey);
        dirAccess.addFile(fileLocation, rootRKey, fileKey);
        return context.uploadChunk(dirAccess, owner, (User)entryWriterKey, dirMapKey, Collections.emptyList());
    }

    static boolean isLegalName(String name) {
        return !name.contains("/");
    }

    public Optional<ReadableFilePointer> mkdir(String newFolderName, UserContext context, boolean isSystemFolder) throws IOException {
        return mkdir(newFolderName, context, null, isSystemFolder);
    }

    public Optional<ReadableFilePointer> mkdir(String newFolderName, UserContext context, SymmetricKey requestedBaseSymmetricKey, boolean isSystemFolder) throws IOException {
        if (!this.isDirectory())
            return Optional.empty();
        if (!isLegalName(newFolderName))
            return Optional.empty();
        if (childrenByName.containsKey(newFolderName)) {
            System.out.println("Child already exists with name: "+newFolderName);
            return Optional.empty();
        }
        ReadableFilePointer dirPointer = pointer.filePointer;
        DirAccess dirAccess = (DirAccess)pointer.fileAccess;
        SymmetricKey rootDirKey = dirPointer.baseKey;
        return Optional.of(dirAccess.mkdir(newFolderName, context, (User)entryWriterKey, dirPointer.mapKey, rootDirKey, requestedBaseSymmetricKey, isSystemFolder));
    }

    public boolean rename(String newName, UserContext context, FileTreeNode parent) throws IOException {
        if (!this.isLegalName(newName))
            return false;
        if (parent != null && parent.hasChildByName(newName))
            return false;
        //get current props
        ReadableFilePointer filePointer = pointer.filePointer;
        SymmetricKey baseKey = filePointer.baseKey;
        FileAccess fileAccess = pointer.fileAccess;

        SymmetricKey key = this.isDirectory() ? fileAccess.getParentKey(baseKey) : baseKey;
        FileProperties currentProps = fileAccess.getFileProperties(key);

        FileProperties newProps = new FileProperties(newName, currentProps.size, currentProps.modified, currentProps.isHidden, currentProps.thumbnail);

        return fileAccess.rename(writableFilePointer(), newProps, context);
    }

    private ReadableFilePointer writableFilePointer() {
        ReadableFilePointer filePointer = pointer.filePointer;
        FileAccess fileAccess = pointer.fileAccess;
        SymmetricKey baseKey = filePointer.baseKey;
        return new ReadableFilePointer(filePointer.owner, entryWriterKey, filePointer.mapKey, baseKey);
    }

    public UserPublicKey getEntryWriterKey() {
        return entryWriterKey;
    }

    public boolean copyTo(FileTreeNode target, UserContext context) throws IOException {
        if (! target.isDirectory())
            throw new IllegalStateException("CopyTo target "+ target +" must be a directory");
        if (target.hasChildByName(getFileProperties().name))
            return false;
        //make new FileTreeNode pointing to the same file, but with a different location
        byte[] newMapKey = TweetNaCl.securedRandom(32);
        SymmetricKey ourBaseKey = this.getKey();
        // a file baseKey is the key for the chunk, which hasn't changed, so this must stay the same
        SymmetricKey newBaseKey = this.isDirectory() ? SymmetricKey.random() : ourBaseKey;
        ReadableFilePointer newRFP = new ReadableFilePointer(context.user, target.getEntryWriterKey(), newMapKey, newBaseKey);
        Location newParentLocation = target.getLocation();
        SymmetricKey newParentParentKey = target.getParentKey();

        FileAccess newAccess = pointer.fileAccess.copyTo(ourBaseKey, newBaseKey, newParentLocation, newParentParentKey, (User)target.getEntryWriterKey(), newMapKey, context);
        // upload new metadatablob
        RetrievedFilePointer newRetrievedFilePointer = new RetrievedFilePointer(newRFP, newAccess);
        FileTreeNode newFileTreeNode = new FileTreeNode(newRetrievedFilePointer, context.username,
                Collections.EMPTY_SET, Collections.EMPTY_SET, target.getEntryWriterKey());
        return target.addLinkTo(newFileTreeNode, context);
    }

    public boolean remove(UserContext context, FileTreeNode parent) throws IOException {
        if (parent != null)
            parent.removeChild(this, context);
        return new RetrievedFilePointer(writableFilePointer(), pointer.fileAccess).remove(context, null);
    }

    public InputStream getInputStream(UserContext context, long size, Consumer<Long> monitor) {
        SymmetricKey baseKey = pointer.filePointer.baseKey;
        return pointer.fileAccess.retriever().getFile(context, baseKey, size, monitor);
    }

    public FileProperties getFileProperties() throws IOException {
        if (pointer == null)
            return new FileProperties("/", 0, LocalDateTime.MIN, false, Optional.empty());
        SymmetricKey parentKey = this.getParentKey();
        return pointer.fileAccess.getFileProperties(parentKey);
    }

    public String toString() {
        try {
            return getFileProperties().name;
        } catch (IOException ioe) {
            ioe.printStackTrace();
            return "InvalidFileTreeNode";
        }
    }

<<<<<<< HEAD
    public byte[] generateThumbnail(InputStream imageBlob, String fileName) {
=======
    public static FileTreeNode createRoot() {
        return new FileTreeNode(null, null, Collections.EMPTY_SET, Collections.EMPTY_SET, null);
    }

    public byte[] generateThumbnail(RandomAccessFile imageBlob, String fileName) {
>>>>>>> a10aafc0
        byte[] data = new byte[20];
        byte[] BMP = new byte[]{66, 77};
        byte[] GIF = new byte[]{71, 73, 70};
        byte[] JPEG = new byte[]{(byte)255, (byte)216};
        byte[] PNG = new byte[]{(byte)137, 80, 78, 71, 13, 10, 26, 10};
        if (!Arrays.equals(Arrays.copyOfRange(data, 0, BMP.length), BMP)
                && !Arrays.equals(Arrays.copyOfRange(data, 0, GIF.length), GIF)
                && !Arrays.equals(Arrays.copyOfRange(data, 0, PNG.length), PNG)
                && !Arrays.equals(Arrays.copyOfRange(data, 0, 2), JPEG))
            return new byte[0];
        int width = 100, height = 100;
	    //TODO
        return new byte[0];
    }
}<|MERGE_RESOLUTION|>--- conflicted
+++ resolved
@@ -3,6 +3,7 @@
 import peergos.crypto.*;
 import peergos.crypto.symmetric.*;
 import peergos.user.*;
+import peergos.util.*;
 
 import java.io.*;
 import java.time.*;
@@ -334,15 +335,11 @@
         }
     }
 
-<<<<<<< HEAD
-    public byte[] generateThumbnail(InputStream imageBlob, String fileName) {
-=======
     public static FileTreeNode createRoot() {
         return new FileTreeNode(null, null, Collections.EMPTY_SET, Collections.EMPTY_SET, null);
     }
 
-    public byte[] generateThumbnail(RandomAccessFile imageBlob, String fileName) {
->>>>>>> a10aafc0
+    public byte[] generateThumbnail(InputStream imageBlob, String fileName) {
         byte[] data = new byte[20];
         byte[] BMP = new byte[]{66, 77};
         byte[] GIF = new byte[]{71, 73, 70};
